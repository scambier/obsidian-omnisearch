--- conflicted
+++ resolved
@@ -103,15 +103,12 @@
     const { containerEl } = this
     const database = this.plugin.database
     const textExtractor = this.plugin.getTextExtractor()
-<<<<<<< HEAD
 
     const clearCacheDebounced = debounce(async () => {
       await database.clearCache()
     }, 1000)
 
-=======
     const aiImageAnalyzer = this.plugin.getAIImageAnalyzer()
->>>>>>> 58cc6400
     containerEl.empty()
 
     if (this.app.loadLocalStorage(K_DISABLE_OMNISEARCH) == '1') {
@@ -131,8 +128,6 @@
 
     //#region Indexing
 
-<<<<<<< HEAD
-=======
     const indexingDesc = new DocumentFragment()
     indexingDesc.createSpan({}, span => {
       span.innerHTML = `⚠️ <span style="color: var(--text-accent)">Changing indexing settings will clear the cache, and requires a restart of Obsidian.</span><br/><br/>`
@@ -151,7 +146,6 @@
       }
     })
 
->>>>>>> 58cc6400
     new Setting(containerEl)
       .setName('Indexing')
       .setHeading()
