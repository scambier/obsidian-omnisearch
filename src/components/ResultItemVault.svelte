--- conflicted
+++ resolved
@@ -3,19 +3,16 @@
   import type { ResultNote } from '../globals'
   import {
     getExtension,
-<<<<<<< HEAD
-=======
     isFileCanvas,
     isFileExcalidraw,
->>>>>>> a4352c36
     isFileImage,
+    isFilePDF,
     pathWithoutFilename,
   } from '../tools/utils'
   import ResultItemContainer from './ResultItemContainer.svelte'
   import type OmnisearchPlugin from '../main'
-<<<<<<< HEAD
-  import { TFile } from 'obsidian'
-  import { onMount } from 'svelte'
+  import { setIcon, TFile } from 'obsidian'
+  import { onMount, SvelteComponent } from 'svelte'
 
   // Import icon utility functions
   import {
@@ -25,9 +22,6 @@
     loadIconSVG,
     getDefaultIconSVG,
   } from '../tools/icon-utils'
-=======
-  import { SvelteComponent } from 'svelte'
->>>>>>> a4352c36
 
   export let selected = false
   export let note: ResultNote
@@ -36,7 +30,6 @@
   let imagePath: string | null = null
   let title = ''
   let notePath = ''
-<<<<<<< HEAD
   let iconData = {}
   let folderIconSVG: string | null = null
   let fileIconSVG: string | null = null
@@ -105,11 +98,9 @@
       },
     }
   }
-=======
   let elFolderPathIcon: HTMLElement
   let elFilePathIcon: HTMLElement
   let elEmbedIcon: HTMLElement
->>>>>>> a4352c36
 
   $: {
     imagePath = null
@@ -120,19 +111,7 @@
       }
     }
   }
-<<<<<<< HEAD
-
-  $: matchesTitle = plugin.textProcessor.getMatches(title, note.foundWords)
-  $: matchesNotePath = plugin.textProcessor.getMatches(
-    notePath,
-    note.foundWords
-  )
-  $: cleanedContent = plugin.textProcessor.makeExcerpt(
-    note.content,
-    note.matches[0]?.offset ?? -1
-  )
-  $: glyph = false // cacheManager.getLiveDocument(note.path)?.doesNotExist
-=======
+
   $: matchesTitle = plugin.textProcessor.getMatches(title, note.foundWords)
   $: matchesNotePath = plugin.textProcessor.getMatches(
     notePath,
@@ -166,7 +145,6 @@
       setIcon(elEmbedIcon, 'corner-down-right')
     }
   }
->>>>>>> a4352c36
 </script>
 
 <ResultItemContainer
@@ -180,26 +158,19 @@
   <div>
     <div class="omnisearch-result__title-container">
       <span class="omnisearch-result__title">
-<<<<<<< HEAD
-        <!-- File Icon -->
-        {#if fileIconSVG}
-          <span class="icon" use:renderSVG="{fileIconSVG}"></span>
-        {/if}
-        <span
-          >{@html plugin.textProcessor.highlightText(
-            title,
-            matchesTitle
-          )}</span>
-=======
         {#if note.isEmbed}
-          <span bind:this="{elEmbedIcon}" title="The document above is embedded in this note"></span>
+          <span
+            bind:this="{elEmbedIcon}"
+            title="The document above is embedded in this note"></span>
         {:else}
-          <span bind:this="{elFilePathIcon}"></span>
+          <!-- File Icon -->
+          {#if fileIconSVG}
+            <span class="icon" use:renderSVG="{fileIconSVG}"></span>
+          {/if}
         {/if}
         <span>
           {@html plugin.textProcessor.highlightText(title, matchesTitle)}
         </span>
->>>>>>> a4352c36
         <span class="omnisearch-result__extension">
           .{getExtension(note.path)}
         </span>
@@ -218,35 +189,16 @@
     <!-- Folder path -->
     {#if notePath}
       <div class="omnisearch-result__folder-path">
-<<<<<<< HEAD
         <!-- Folder Icon -->
         {#if folderIconSVG}
           <span class="icon" use:renderSVG="{folderIconSVG}"></span>
         {/if}
-        <span
-          >{@html plugin.textProcessor.highlightText(
-=======
-        <span bind:this="{elFolderPathIcon}"></span>
         <span>
-          {@html plugin.textProcessor.highlightText(
->>>>>>> a4352c36
-            notePath,
-            matchesNotePath
-          )}</span>
+          {@html plugin.textProcessor.highlightText(notePath, matchesNotePath)}
+        </span>
       </div>
     {/if}
 
-<<<<<<< HEAD
-    <div style="display: flex; flex-direction: row;">
-      {#if $showExcerpt}
-        <div class="omnisearch-result__body">
-          {@html plugin.textProcessor.highlightText(
-            cleanedContent,
-            note.matches
-          )}
-        </div>
-      {/if}
-=======
     <!-- Do not display the excerpt for embedding references -->
     {#if !note.isEmbed}
       <div style="display: flex; flex-direction: row;">
@@ -258,7 +210,6 @@
             )}
           </div>
         {/if}
->>>>>>> a4352c36
 
         <!-- Image -->
         {#if imagePath}
